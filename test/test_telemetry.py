from pathlib import Path
from time import sleep

from unittest.mock import patch, PropertyMock

import haystack
<<<<<<< HEAD
from haystack.telemetry import NonPrivateParameters, send_event, enable_writing_events_to_file, \
    disable_writing_events_to_file, send_custom_event, _delete_telemetry_file, disable_telemetry, enable_telemetry, \
    TelemetryFileType
=======
from haystack.telemetry import (
    NonPrivateParameters,
    send_event,
    enable_writing_events_to_file,
    disable_writing_events_to_file,
    send_custom_event,
    _delete_telemetry_log_file,
    disable_telemetry,
    enable_telemetry,
)
>>>>>>> 835f8147


@patch.object(
    NonPrivateParameters, "param_names", return_value=["top_k", "model_name_or_path"], new_callable=PropertyMock
)
def test_private_params_not_tracked(mock_nonprivateparameters):
    params = {"hostname": "private_hostname", "top_k": 2}
    tracked_params = NonPrivateParameters.apply_filter(params)
    expected_params = {"top_k": 2}
    assert tracked_params == expected_params


@patch.object(
    NonPrivateParameters, "param_names", return_value=["top_k", "model_name_or_path"], new_callable=PropertyMock
)
def test_non_private_params_tracked(mock_nonprivateparameters):
    params = {"model_name_or_path": "test-model", "top_k": 2}
    non_private_params = NonPrivateParameters.apply_filter(params)
    assert non_private_params == params


@patch.object(NonPrivateParameters, "param_names", return_value=[], new_callable=PropertyMock)
def test_only_non_private_params(mock_nonprivateparameters):
    non_private_params = NonPrivateParameters.apply_filter({"top_k": 2})
    assert non_private_params == {}


@patch("posthog.capture")
@patch.object(
    NonPrivateParameters,
    "param_names",
    return_value=["top_k", "model_name_or_path", "add_isolated_node_eval"],
    new_callable=PropertyMock,
)
# patches are applied in bottom-up order, which is why mock_nonprivateparameters is the first parameter and mock_posthog_capture is the second
def test_send_event_via_decorator(mock_nonprivateparameters, mock_posthog_capture):
    class TestClass:
        @send_event
        def run(self, add_isolated_node_eval: bool = False):
            pass

    test_class = TestClass()
    test_class.run(add_isolated_node_eval=True)
    sleep(1)
    # todo replace [1] with .kwargs when moving from python 3.7 to 3.8 in CI
    assert mock_posthog_capture.call_args[1]["event"] == "TestClass.run executed"
    assert mock_posthog_capture.call_args[1]["properties"]["add_isolated_node_eval"]


def num_lines(path: Path):
    if path.is_file():
        with open(path, "r") as f:
            return len(f.readlines())
    return 0


@patch("haystack.telemetry.LOG_PATH", Path("~/.haystack/telemetry_test.log").expanduser())
def test_write_to_file():
    num_lines_before = num_lines(haystack.telemetry.LOG_PATH)
    send_custom_event(event="test")
    sleep(1)
    num_lines_after = num_lines(haystack.telemetry.LOG_PATH)
    assert num_lines_before == num_lines_after

    enable_writing_events_to_file()
    num_lines_before = num_lines(haystack.telemetry.LOG_PATH)
    send_custom_event(event="test")
    sleep(1)
    num_lines_after = num_lines(haystack.telemetry.LOG_PATH)
    assert num_lines_before + 1 == num_lines_after

    disable_writing_events_to_file()
    num_lines_before = num_lines(haystack.telemetry.LOG_PATH)
    send_custom_event(event="test")
    sleep(1)
    num_lines_after = num_lines(haystack.telemetry.LOG_PATH)
    assert num_lines_before == num_lines_after
    _delete_telemetry_file(TelemetryFileType.LOG_FILE)


@patch("posthog.capture")
def test_disable_enable_telemetry(mock_posthog_capture):
    send_custom_event(event="test")
    sleep(1)
    assert mock_posthog_capture.call_count == 1, "a single event should be sent"

    disable_telemetry()
    send_custom_event(event="test")
    sleep(1)
    assert mock_posthog_capture.call_count == 2, "one additional final event should be sent"
    send_custom_event(event="test")
    sleep(1)
    assert mock_posthog_capture.call_count == 2, "no additional event should be sent"

    enable_telemetry()
    send_custom_event(event="test")
    sleep(1)
    assert mock_posthog_capture.call_count == 3, "one additional event should be sent"<|MERGE_RESOLUTION|>--- conflicted
+++ resolved
@@ -4,22 +4,17 @@
 from unittest.mock import patch, PropertyMock
 
 import haystack
-<<<<<<< HEAD
-from haystack.telemetry import NonPrivateParameters, send_event, enable_writing_events_to_file, \
-    disable_writing_events_to_file, send_custom_event, _delete_telemetry_file, disable_telemetry, enable_telemetry, \
-    TelemetryFileType
-=======
 from haystack.telemetry import (
     NonPrivateParameters,
     send_event,
     enable_writing_events_to_file,
     disable_writing_events_to_file,
     send_custom_event,
-    _delete_telemetry_log_file,
+    _delete_telemetry_file,
     disable_telemetry,
     enable_telemetry,
+    TelemetryFileType
 )
->>>>>>> 835f8147
 
 
 @patch.object(
